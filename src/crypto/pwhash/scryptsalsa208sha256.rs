--- conflicted
+++ resolved
@@ -214,12 +214,8 @@
     #[test]
     fn test_serialisation() {
         use randombytes::randombytes;
-<<<<<<< HEAD
+        use test_utils::round_trip;
         for i in 0..32usize {
-=======
-        use test_utils::round_trip;
-        for i in (0..32usize) {
->>>>>>> b047f6e3
             let pw = randombytes(i);
             let pwh = pwhash(&pw, OPSLIMIT_INTERACTIVE, MEMLIMIT_INTERACTIVE).unwrap();
             let salt = gen_salt();
