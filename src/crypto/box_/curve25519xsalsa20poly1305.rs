//! `crypto_box_curve25519xsalsa20poly1305` , a particular
//! combination of Curve25519, Salsa20, and Poly1305 specified in
//! [Cryptography in NaCl](http://nacl.cr.yp.to/valid.html).
//!
//! This function is conjectured to meet the standard notions of privacy and
//! third-party unforgeability.
use ffi;
use marshal::marshal;
use randombytes::randombytes_into;
#[cfg(feature = "default")]
use rustc_serialize;

/// Number of bytes in a `PublicKey`.
pub const PUBLICKEYBYTES: usize = ffi::crypto_box_curve25519xsalsa20poly1305_PUBLICKEYBYTES;

/// Number of bytes in a `SecretKey`.
pub const SECRETKEYBYTES: usize = ffi::crypto_box_curve25519xsalsa20poly1305_SECRETKEYBYTES;

/// Number of bytes in a `Nonce`.
pub const NONCEBYTES: usize = ffi::crypto_box_curve25519xsalsa20poly1305_NONCEBYTES;

/// Number of bytes in a `PrecomputedKey`.
pub const PRECOMPUTEDKEYBYTES: usize = ffi::crypto_box_curve25519xsalsa20poly1305_BEFORENMBYTES;

const ZEROBYTES: usize = ffi::crypto_box_curve25519xsalsa20poly1305_ZEROBYTES;
const BOXZEROBYTES: usize = ffi::crypto_box_curve25519xsalsa20poly1305_BOXZEROBYTES;

new_type! {
    /// `SecretKey` for asymmetric authenticated encryption
    ///
    /// When a `SecretKey` goes out of scope its contents
    /// will be zeroed out
    secret SecretKey(SECRETKEYBYTES);
}

new_type! {
    /// `PublicKey` for asymmetric authenticated encryption
    public PublicKey(PUBLICKEYBYTES);
}

new_type! {
    /// `Nonce` for asymmetric authenticated encryption
    nonce Nonce(NONCEBYTES);
}

/// `gen_keypair()` randomly generates a secret key and a corresponding public key.
///
/// THREAD SAFETY: `gen_keypair()` is thread-safe provided that you have
/// called `sodiumoxide::init()` once before using any other function
/// from sodiumoxide.
pub fn gen_keypair() -> (PublicKey, SecretKey) {
    unsafe {
        let mut pk = [0u8; PUBLICKEYBYTES];
        let mut sk = [0u8; SECRETKEYBYTES];
        ffi::crypto_box_curve25519xsalsa20poly1305_keypair(
            &mut pk,
            &mut sk);
        (PublicKey(pk), SecretKey(sk))
    }
}

/// `gen_nonce()` randomly generates a nonce
///
/// THREAD SAFETY: `gen_nonce()` is thread-safe provided that you have
/// called `sodiumoxide::init()` once before using any other function
/// from sodiumoxide.
pub fn gen_nonce() -> Nonce {
    let mut n = [0; NONCEBYTES];
    randombytes_into(&mut n);
    Nonce(n)
}

/// `seal()` encrypts and authenticates a message `m` using the senders secret key `sk`,
/// the receivers public key `pk` and a nonce `n`. It returns a ciphertext `c`.
pub fn seal(m: &[u8],
            &Nonce(ref n): &Nonce,
            &PublicKey(ref pk): &PublicKey,
            &SecretKey(ref sk): &SecretKey) -> Vec<u8> {
    let (c, _) = marshal(m, ZEROBYTES, BOXZEROBYTES, |dst, src, len| {
        unsafe {
            ffi::crypto_box_curve25519xsalsa20poly1305(dst,
                                                       src,
                                                       len,
                                                       n,
                                                       pk,
                                                       sk);
        }
    });
    c
}

/// `open()` verifies and decrypts a ciphertext `c` using the receiver's secret key `sk`,
/// the senders public key `pk`, and a nonce `n`. It returns a plaintext `Ok(m)`.
/// If the ciphertext fails verification, `open()` returns `Err(())`.
pub fn open(c: &[u8],
            &Nonce(ref n): &Nonce,
            &PublicKey(ref pk): &PublicKey,
            &SecretKey(ref sk): &SecretKey) -> Result<Vec<u8>, ()> {
    if c.len() < BOXZEROBYTES {
        return Err(());
    }
    let (m, ret) = marshal(c, BOXZEROBYTES, ZEROBYTES, |dst, src, len| {
        unsafe {
            ffi::crypto_box_curve25519xsalsa20poly1305_open(dst,
                                                            src,
                                                            len,
                                                            n,
                                                            pk,
                                                            sk)
        }
    });
    if ret == 0 {
        Ok(m)
    } else {
        Err(())
    }
}

new_type! {
    /// Applications that send several messages to the same receiver can gain speed by
    /// splitting `seal()` into two steps, `precompute()` and `seal_precomputed()`.
    /// Similarly, applications that receive several messages from the same sender can gain
    /// speed by splitting `open()` into two steps, `precompute()` and `open_precomputed()`.
    ///
    /// When a `PrecomputedKey` goes out of scope its contents will be zeroed out
    secret PrecomputedKey(PRECOMPUTEDKEYBYTES);
}

/// `precompute()` computes an intermediate key that can be used by `seal_precomputed()`
/// and `open_precomputed()`
pub fn precompute(&PublicKey(ref pk): &PublicKey,
                  &SecretKey(ref sk): &SecretKey) -> PrecomputedKey {
    let mut k = [0u8; PRECOMPUTEDKEYBYTES];
    unsafe {
        ffi::crypto_box_curve25519xsalsa20poly1305_beforenm(&mut k,
                                                            pk,
                                                            sk);
    }
    PrecomputedKey(k)
}

/// `seal_precomputed()` encrypts and authenticates a message `m` using a precomputed key `k`,
/// and a nonce `n`. It returns a ciphertext `c`.
pub fn seal_precomputed(m: &[u8],
                        &Nonce(ref n): &Nonce,
                        &PrecomputedKey(ref k): &PrecomputedKey) -> Vec<u8> {
    let (c, _) = marshal(m, ZEROBYTES, BOXZEROBYTES, |dst, src, len| {
        unsafe {
            ffi::crypto_box_curve25519xsalsa20poly1305_afternm(dst,
                                                               src,
                                                               len,
                                                               n,
                                                               k);
        }
    });
    c
}

/// `open_precomputed()` verifies and decrypts a ciphertext `c` using a precomputed
/// key `k` and a nonce `n`. It returns a plaintext `Ok(m)`.
/// If the ciphertext fails verification, `open_precomputed()` returns `Err(())`.
pub fn open_precomputed(c: &[u8],
                        &Nonce(ref n): &Nonce,
                        &PrecomputedKey(ref k): &PrecomputedKey) -> Result<Vec<u8>, ()> {
    if c.len() < BOXZEROBYTES {
        return Err(());
    }
    let (m, ret) = marshal(c, BOXZEROBYTES, ZEROBYTES, |dst, src, len| {
        unsafe {
            ffi::crypto_box_curve25519xsalsa20poly1305_open_afternm(dst,
                                                                    src,
                                                                    len,
                                                                    n,
                                                                    k)
        }
    });
    if ret == 0 {
        Ok(m)
    } else {
        Err(())
    }
}

#[cfg(test)]
mod test {
    use super::*;

    #[test]
    fn test_seal_open() {
        use randombytes::randombytes;
        for i in 0..256usize {
            let (pk1, sk1) = gen_keypair();
            let (pk2, sk2) = gen_keypair();
            let m = randombytes(i);
            let n = gen_nonce();
            let c = seal(&m, &n, &pk1, &sk2);
            let opened = open(&c, &n, &pk2, &sk1);
            assert!(Ok(m) == opened);
        }
    }

    #[test]
    fn test_seal_open_precomputed() {
        use randombytes::randombytes;
        for i in 0..256usize {
            let (pk1, sk1) = gen_keypair();
            let (pk2, sk2) = gen_keypair();
            let k1 = precompute(&pk1, &sk2);
            let PrecomputedKey(k1buf) = k1;
            let k2 = precompute(&pk2, &sk1);
            let PrecomputedKey(k2buf) = k2;
            assert!(k1buf == k2buf);
            let m = randombytes(i);
            let n = gen_nonce();
            let c = seal_precomputed(&m, &n, &k1);
            let opened = open_precomputed(&c, &n, &k2);
            assert!(Ok(m) == opened);
        }
    }

    #[test]
    fn test_seal_open_tamper() {
        use randombytes::randombytes;
        for i in 0..32usize {
            let (pk1, sk1) = gen_keypair();
            let (pk2, sk2) = gen_keypair();
            let m = randombytes(i);
            let n = gen_nonce();
            let mut c = seal(&m, &n, &pk1, &sk2);
            for j in 0..c.len() {
                c[j] ^= 0x20;
                assert!(Err(()) == open(&mut c, &n, &pk2, &sk1));
                c[j] ^= 0x20;
            }
        }
    }

    #[test]
    fn test_seal_open_precomputed_tamper() {
        use randombytes::randombytes;
        for i in 0..32usize {
            let (pk1, sk1) = gen_keypair();
            let (pk2, sk2) = gen_keypair();
            let k1 = precompute(&pk1, &sk2);
            let k2 = precompute(&pk2, &sk1);
            let m = randombytes(i);
            let n = gen_nonce();
            let mut c = seal_precomputed(&m, &n, &k1);
            for j in 0..c.len() {
                c[j] ^= 0x20;
                assert!(Err(()) == open_precomputed(&mut c, &n, &k2));
                c[j] ^= 0x20;
            }
        }
    }

    #[test]
    fn test_vector_1() {
        // corresponding to tests/box.c and tests/box3.cpp from NaCl
        let alicesk = SecretKey([0x77,0x07,0x6d,0x0a,0x73,0x18,0xa5,0x7d,
                                 0x3c,0x16,0xc1,0x72,0x51,0xb2,0x66,0x45,
                                 0xdf,0x4c,0x2f,0x87,0xeb,0xc0,0x99,0x2a,
                                 0xb1,0x77,0xfb,0xa5,0x1d,0xb9,0x2c,0x2a]);
        let bobpk   = PublicKey([0xde,0x9e,0xdb,0x7d,0x7b,0x7d,0xc1,0xb4,
                                 0xd3,0x5b,0x61,0xc2,0xec,0xe4,0x35,0x37,
                                 0x3f,0x83,0x43,0xc8,0x5b,0x78,0x67,0x4d,
                                 0xad,0xfc,0x7e,0x14,0x6f,0x88,0x2b,0x4f]);
        let nonce   = Nonce([0x69,0x69,0x6e,0xe9,0x55,0xb6,0x2b,0x73,
                             0xcd,0x62,0xbd,0xa8,0x75,0xfc,0x73,0xd6,
                             0x82,0x19,0xe0,0x03,0x6b,0x7a,0x0b,0x37]);
        let m = [0xbe,0x07,0x5f,0xc5,0x3c,0x81,0xf2,0xd5,
                 0xcf,0x14,0x13,0x16,0xeb,0xeb,0x0c,0x7b,
                 0x52,0x28,0xc5,0x2a,0x4c,0x62,0xcb,0xd4,
                 0x4b,0x66,0x84,0x9b,0x64,0x24,0x4f,0xfc,
                 0xe5,0xec,0xba,0xaf,0x33,0xbd,0x75,0x1a,
                 0x1a,0xc7,0x28,0xd4,0x5e,0x6c,0x61,0x29,
                 0x6c,0xdc,0x3c,0x01,0x23,0x35,0x61,0xf4,
                 0x1d,0xb6,0x6c,0xce,0x31,0x4a,0xdb,0x31,
                 0x0e,0x3b,0xe8,0x25,0x0c,0x46,0xf0,0x6d,
                 0xce,0xea,0x3a,0x7f,0xa1,0x34,0x80,0x57,
                 0xe2,0xf6,0x55,0x6a,0xd6,0xb1,0x31,0x8a,
                 0x02,0x4a,0x83,0x8f,0x21,0xaf,0x1f,0xde,
                 0x04,0x89,0x77,0xeb,0x48,0xf5,0x9f,0xfd,
                 0x49,0x24,0xca,0x1c,0x60,0x90,0x2e,0x52,
                 0xf0,0xa0,0x89,0xbc,0x76,0x89,0x70,0x40,
                 0xe0,0x82,0xf9,0x37,0x76,0x38,0x48,0x64,
                 0x5e,0x07,0x05];
        let c = seal(&m, &nonce, &bobpk, &alicesk);
        let pk = precompute(&bobpk, &alicesk);
        let cpre = seal_precomputed(&m, &nonce, &pk);
        let cexp = vec![0xf3,0xff,0xc7,0x70,0x3f,0x94,0x00,0xe5,
                        0x2a,0x7d,0xfb,0x4b,0x3d,0x33,0x05,0xd9,
                        0x8e,0x99,0x3b,0x9f,0x48,0x68,0x12,0x73,
                        0xc2,0x96,0x50,0xba,0x32,0xfc,0x76,0xce,
                        0x48,0x33,0x2e,0xa7,0x16,0x4d,0x96,0xa4,
                        0x47,0x6f,0xb8,0xc5,0x31,0xa1,0x18,0x6a,
                        0xc0,0xdf,0xc1,0x7c,0x98,0xdc,0xe8,0x7b,
                        0x4d,0xa7,0xf0,0x11,0xec,0x48,0xc9,0x72,
                        0x71,0xd2,0xc2,0x0f,0x9b,0x92,0x8f,0xe2,
                        0x27,0x0d,0x6f,0xb8,0x63,0xd5,0x17,0x38,
                        0xb4,0x8e,0xee,0xe3,0x14,0xa7,0xcc,0x8a,
                        0xb9,0x32,0x16,0x45,0x48,0xe5,0x26,0xae,
                        0x90,0x22,0x43,0x68,0x51,0x7a,0xcf,0xea,
                        0xbd,0x6b,0xb3,0x73,0x2b,0xc0,0xe9,0xda,
                        0x99,0x83,0x2b,0x61,0xca,0x01,0xb6,0xde,
                        0x56,0x24,0x4a,0x9e,0x88,0xd5,0xf9,0xb3,
                        0x79,0x73,0xf6,0x22,0xa4,0x3d,0x14,0xa6,
                        0x59,0x9b,0x1f,0x65,0x4c,0xb4,0x5a,0x74,
                        0xe3,0x55,0xa5];
        assert!(c == cexp);
        assert!(cpre == cexp);
    }

    #[test]
    fn test_vector_2() {
        // corresponding to tests/box2.c and tests/box4.cpp from NaCl
        let bobsk = SecretKey([0x5d,0xab,0x08,0x7e,0x62,0x4a,0x8a,0x4b,
                               0x79,0xe1,0x7f,0x8b,0x83,0x80,0x0e,0xe6,
                               0x6f,0x3b,0xb1,0x29,0x26,0x18,0xb6,0xfd,
                               0x1c,0x2f,0x8b,0x27,0xff,0x88,0xe0,0xeb]);
        let alicepk = PublicKey([0x85,0x20,0xf0,0x09,0x89,0x30,0xa7,0x54,
                                 0x74,0x8b,0x7d,0xdc,0xb4,0x3e,0xf7,0x5a,
                                 0x0d,0xbf,0x3a,0x0d,0x26,0x38,0x1a,0xf4,
                                 0xeb,0xa4,0xa9,0x8e,0xaa,0x9b,0x4e,0x6a]);
        let nonce = Nonce([0x69,0x69,0x6e,0xe9,0x55,0xb6,0x2b,0x73,
                           0xcd,0x62,0xbd,0xa8,0x75,0xfc,0x73,0xd6,
                           0x82,0x19,0xe0,0x03,0x6b,0x7a,0x0b,0x37]);
        let c = [0xf3,0xff,0xc7,0x70,0x3f,0x94,0x00,0xe5,
                 0x2a,0x7d,0xfb,0x4b,0x3d,0x33,0x05,0xd9,
                 0x8e,0x99,0x3b,0x9f,0x48,0x68,0x12,0x73,
                 0xc2,0x96,0x50,0xba,0x32,0xfc,0x76,0xce,
                 0x48,0x33,0x2e,0xa7,0x16,0x4d,0x96,0xa4,
                 0x47,0x6f,0xb8,0xc5,0x31,0xa1,0x18,0x6a,
                 0xc0,0xdf,0xc1,0x7c,0x98,0xdc,0xe8,0x7b,
                 0x4d,0xa7,0xf0,0x11,0xec,0x48,0xc9,0x72,
                 0x71,0xd2,0xc2,0x0f,0x9b,0x92,0x8f,0xe2,
                 0x27,0x0d,0x6f,0xb8,0x63,0xd5,0x17,0x38,
                 0xb4,0x8e,0xee,0xe3,0x14,0xa7,0xcc,0x8a,
                 0xb9,0x32,0x16,0x45,0x48,0xe5,0x26,0xae,
                 0x90,0x22,0x43,0x68,0x51,0x7a,0xcf,0xea,
                 0xbd,0x6b,0xb3,0x73,0x2b,0xc0,0xe9,0xda,
                 0x99,0x83,0x2b,0x61,0xca,0x01,0xb6,0xde,
                 0x56,0x24,0x4a,0x9e,0x88,0xd5,0xf9,0xb3,
                 0x79,0x73,0xf6,0x22,0xa4,0x3d,0x14,0xa6,
                 0x59,0x9b,0x1f,0x65,0x4c,0xb4,0x5a,0x74,
                 0xe3,0x55,0xa5];
        let mexp = Ok(vec![0xbe,0x07,0x5f,0xc5,0x3c,0x81,0xf2,0xd5,
                             0xcf,0x14,0x13,0x16,0xeb,0xeb,0x0c,0x7b,
                             0x52,0x28,0xc5,0x2a,0x4c,0x62,0xcb,0xd4,
                             0x4b,0x66,0x84,0x9b,0x64,0x24,0x4f,0xfc,
                             0xe5,0xec,0xba,0xaf,0x33,0xbd,0x75,0x1a,
                             0x1a,0xc7,0x28,0xd4,0x5e,0x6c,0x61,0x29,
                             0x6c,0xdc,0x3c,0x01,0x23,0x35,0x61,0xf4,
                             0x1d,0xb6,0x6c,0xce,0x31,0x4a,0xdb,0x31,
                             0x0e,0x3b,0xe8,0x25,0x0c,0x46,0xf0,0x6d,
                             0xce,0xea,0x3a,0x7f,0xa1,0x34,0x80,0x57,
                             0xe2,0xf6,0x55,0x6a,0xd6,0xb1,0x31,0x8a,
                             0x02,0x4a,0x83,0x8f,0x21,0xaf,0x1f,0xde,
                             0x04,0x89,0x77,0xeb,0x48,0xf5,0x9f,0xfd,
                             0x49,0x24,0xca,0x1c,0x60,0x90,0x2e,0x52,
                             0xf0,0xa0,0x89,0xbc,0x76,0x89,0x70,0x40,
                             0xe0,0x82,0xf9,0x37,0x76,0x38,0x48,0x64,
                             0x5e,0x07,0x05]);
        let m = open(&c, &nonce, &alicepk, &bobsk);
        let pk = precompute(&alicepk, &bobsk);
        let m_pre = open_precomputed(&c, &nonce, &pk);
        assert!(m == mexp);
        assert!(m_pre == mexp);
    }

    #[cfg(feature = "default")]
    #[test]
    fn test_serialisation() {
<<<<<<< HEAD
        for _ in 0..256usize {
=======
        use test_utils::round_trip;
        for _ in (0..256usize) {
>>>>>>> b047f6e3
            let (pk, sk) = gen_keypair();
            let n = gen_nonce();
            round_trip(pk);
            round_trip(sk);
            round_trip(n);
        }
    }
}

#[cfg(feature = "benchmarks")]
#[cfg(test)]
mod bench {
    extern crate test;
    use randombytes::randombytes;
    use super::*;

    const BENCH_SIZES: [usize; 14] = [0, 1, 2, 4, 8, 16, 32, 64,
                                      128, 256, 512, 1024, 2048, 4096];

    #[bench]
    fn bench_seal_open(b: &mut test::Bencher) {
        let (pk, sk) = gen_keypair();
        let n = gen_nonce();
        let ms: Vec<Vec<u8>> = BENCH_SIZES.iter().map(|s| {
            randombytes(*s)
        }).collect();
        b.iter(|| {
            for m in ms.iter() {
                open(&seal(m, &n, &pk, &sk), &n, &pk, &sk).unwrap();
            }
        });
    }

    #[bench]
    fn bench_precompute(b: &mut test::Bencher) {
        let (pk, sk) = gen_keypair();
        b.iter(|| {
            // we do this benchmark as many times as the other benchmarks so
            // that we can compare the times
            for _ in BENCH_SIZES.iter() {
                precompute(&pk, &sk);
                precompute(&pk, &sk);
            }
        });
    }
}<|MERGE_RESOLUTION|>--- conflicted
+++ resolved
@@ -371,12 +371,8 @@
     #[cfg(feature = "default")]
     #[test]
     fn test_serialisation() {
-<<<<<<< HEAD
+        use test_utils::round_trip;
         for _ in 0..256usize {
-=======
-        use test_utils::round_trip;
-        for _ in (0..256usize) {
->>>>>>> b047f6e3
             let (pk, sk) = gen_keypair();
             let n = gen_nonce();
             round_trip(pk);
